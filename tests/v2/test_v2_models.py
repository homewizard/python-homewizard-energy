--- conflicted
+++ resolved
@@ -80,192 +80,4 @@
     """Test Measurement model ignores invalid tariff."""
 
     measurement = Measurement.from_dict({"tariff": 5432})
-<<<<<<< HEAD
-    assert measurement
-=======
-    assert measurement
-    assert measurement.tariff is None
-
-
-@pytest.mark.parametrize(
-    ("model", "fixtures"),
-    [
-        ("HWE-P1", ["system"]),
-        ("HWE-KWH1", ["system"]),
-        ("HWE-KWH3", ["system"]),
-        ("HWE-BAT", ["system"]),
-    ],
-)
-async def test_system(model: str, fixtures: str, snapshot: SnapshotAssertion):
-    """Test System model."""
-    for fixture in fixtures:
-        data = System.from_dict(json.loads(load_fixtures(f"{model}/{fixture}.json")))
-        assert data
-
-        assert snapshot == data
-
-
-@pytest.mark.parametrize(
-    ("cloud_enabled", "status_led_brightness_pct", "api_v1_enabled"),
-    [
-        (True, None, None),
-        (None, 100, None),
-        (None, None, True),
-        (True, 100, None),
-        (True, None, True),
-        (None, 100, True),
-        (True, 100, True),
-    ],
-)
-async def test_system_update(
-    cloud_enabled: bool,
-    status_led_brightness_pct: int,
-    api_v1_enabled: bool,
-    snapshot: SnapshotAssertion,
-):
-    """Test System update."""
-    data = SystemUpdate(
-        cloud_enabled=cloud_enabled,
-        status_led_brightness_pct=status_led_brightness_pct,
-        api_v1_enabled=api_v1_enabled,
-    )
-    assert snapshot == data.to_dict()
-
-
-async def test_system_update_raises_when_none_set():
-    """Test systemUpdate raises when all values are None."""
-    update = SystemUpdate(
-        cloud_enabled=None, status_led_brightness_pct=None, api_v1_enabled=None
-    )
-
-    with pytest.raises(ValueError):
-        update.to_dict()
-
-
-@pytest.mark.parametrize(
-    ("model", "fixtures"),
-    [
-        ("HWE-P1", ["batteries"]),
-        ("HWE-KWH1", ["batteries"]),
-        ("HWE-KWH3", ["batteries"]),
-    ],
-)
-async def test_batteries(model: str, fixtures: str, snapshot: SnapshotAssertion):
-    """Test Batteries model."""
-    for fixture in fixtures:
-        data = Batteries.from_dict(json.loads(load_fixtures(f"{model}/{fixture}.json")))
-        assert data
-
-        assert snapshot == data
-
-
-@pytest.mark.parametrize(
-    ("mode"),
-    [
-        Batteries.Mode.ZERO,
-        Batteries.Mode.TO_FULL,
-        Batteries.Mode.STANDBY,
-    ],
-)
-async def test_batteries_update(
-    mode: Batteries.Mode,
-    snapshot: SnapshotAssertion,
-):
-    """Test System update."""
-    data = BatteriesUpdate(
-        mode=mode,
-    )
-    assert snapshot == data.to_dict()
-
-
-@pytest.mark.parametrize(
-    ("model", "supports_state"),
-    [
-        ("HWE-P1", False),
-        ("HWE-KWH1", False),
-        ("HWE-KWH3", False),
-        ("HWE-BAT", False),
-    ],
-)
-async def test_device_supports_state(model: str, supports_state: bool):
-    """Test Device model supports_state function."""
-    device = Device.from_dict(json.loads(load_fixtures(f"{model}/device.json")))
-    assert device.supports_state() == supports_state
-
-
-@pytest.mark.parametrize(
-    ("model", "supports_identify"),
-    [
-        ("HWE-P1", True),
-        ("HWE-KWH1", False),
-        ("HWE-KWH3", False),
-        ("HWE-BAT", True),
-    ],
-)
-async def test_device_supports_identify(model: str, supports_identify: bool):
-    """Test Device model supports_identify function."""
-    device = Device.from_dict(json.loads(load_fixtures(f"{model}/device.json")))
-    assert device.supports_identify() == supports_identify
-
-
-@pytest.mark.parametrize(
-    ("model", "supports_cloud_enable"),
-    [
-        ("HWE-P1", True),
-        ("HWE-KWH1", True),
-        ("HWE-KWH3", True),
-        ("HWE-BAT", False),
-    ],
-)
-async def test_device_supports_cloud_enable(model: str, supports_cloud_enable: bool):
-    """Test Device model supports_cloud_enable function."""
-    device = Device.from_dict(json.loads(load_fixtures(f"{model}/device.json")))
-    assert device.supports_cloud_enable() == supports_cloud_enable
-
-
-@pytest.mark.parametrize(
-    ("model", "supports_reboot"),
-    [
-        ("HWE-P1", True),
-        ("HWE-KWH1", True),
-        ("HWE-KWH3", True),
-        ("HWE-BAT", False),
-    ],
-)
-async def test_device_supports_reboot(model: str, supports_reboot: bool):
-    """Test Device model supports_reboot function."""
-    device = Device.from_dict(json.loads(load_fixtures(f"{model}/device.json")))
-    assert device.supports_reboot() == supports_reboot
-
-
-@pytest.mark.parametrize(
-    ("model", "supports_telegram"),
-    [
-        ("HWE-P1", True),
-        ("HWE-KWH1", False),
-        ("HWE-KWH3", False),
-        ("HWE-BAT", False),
-    ],
-)
-async def test_device_supports_telegram(model: str, supports_telegram: bool):
-    """Test Device model supports_telegram function."""
-    device = Device.from_dict(json.loads(load_fixtures(f"{model}/device.json")))
-    assert device.supports_telegram() == supports_telegram
-
-
-@pytest.mark.parametrize(
-    ("model", "supports_led_brightness"),
-    [
-        ("HWE-P1", True),
-        ("HWE-KWH1", False),
-        ("HWE-KWH3", False),
-        ("HWE-BAT", True),
-    ],
-)
-async def test_device_supports_led_brightness(
-    model: str, supports_led_brightness: bool
-):
-    """Test Device model supports_led_brightness function."""
-    device = Device.from_dict(json.loads(load_fixtures(f"{model}/device.json")))
-    assert device.supports_led_brightness() == supports_led_brightness
->>>>>>> 79db3e7a
+    assert measurement.tariff is None