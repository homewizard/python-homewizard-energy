[tool.poetry]
name = "python-homewizard-energy"
version = "0.0.0"
description = "Asynchronous Python client for the HomeWizard Energy"
authors = ["DCSBL"]
maintainers = ["DCSBL"]
license = "Apache License 2.0"
readme = "README.md"
homepage = "https://github.com/homewizard/python-homewizard-energy"
repository = "https://github.com/homewizard/python-homewizard-energy"
documentation = "https://github.com/homewizard/python-homewizard-energy"
classifiers = [
]
packages = [
    { include = "homewizard_energy" },
]

[tool.poetry.dependencies]
python = "^3.10"
aiohttp = ">=3.0.0"
async-timeout = "^4.0.3"
multidict = "^6.0.5" ## To fix aiohttp dependency at python 3.12
backoff = "^2.2.1"

[tool.poetry.dev-dependencies]
aresponses = "^3.0.0"
<<<<<<< HEAD
=======
black = "^24.4"
blacken-docs = "^1.19.1"
>>>>>>> 4c7003c7
flake8 = "^4.0.1"
flake8-docstrings = "^1.7.0"
isort = "^5.13.2"
pre-commit = "^3.7.1"
pre-commit-hooks = "^4.6.0"
pylint = "^3.3.1"
pytest = "^8.3.3"
pytest-asyncio = "^0.24.0"
pytest-cov = "^5.0.0"
yamllint = "^1.35.1"
pyupgrade = "^3.19.0"
flake8-simplify = "^0.21.0"
vulture = "^2.13"
flake8-bandit = "^3.0.0"
flake8-bugbear = "^23.3.12"
flake8-builtins = "^2.5.0"
flake8-comprehensions = "^3.15.0"
flake8-eradicate = "^1.2.1"
flake8-markdown = "^0.3.0"
ruff = "0.7.1"
darglint = "^1.8.1"
safety = "^3.2.10"
codespell = "^2.3.0"
bandit = "^1.7.9"
syrupy = "^4.7.2"

[tool.poetry.urls]
"Bug Tracker" = "https://github.com/homewizard/python-homewizard-energy/issues"
Changelog = "https://github.com/homewizard/python-homewizard-energy/releases"

[tool.coverage.paths]
source = ["homewizard_energy"]

[tool.coverage.report]
show_missing = true
exclude_lines = ["pragma: no cover", "if TYPE_CHECKING:"]

[tool.coverage.run]
branch = true
source = ["homewizard_energy"]

[tool.isort]
profile = "black"
multi_line_output = 3

[tool.pylint.BASIC]
good-names = [
    "_",
    "ex",
    "fp",
    "i",
    "id",
    "j",
    "k",
    "on",
    "Run",
    "T",
]

[tool.pylint."MESSAGES CONTROL"]
disable= [
    "too-few-public-methods",
    "duplicate-code",
    "format",
    "unsubscriptable-object",
    "too-many-instance-attributes",
]

[tool.pylint.SIMILARITIES]
ignore-imports = true

[tool.pylint.FORMAT]
max-line-length=120

[tool.pylint.DESIGN]
max-attributes=20

[tool.pytest.ini_options]
addopts = "--cov"

[tool.vulture]
min_confidence = 80
paths = ["homewizard_energy"]
verbose = true

[build-system]
requires = ["poetry-core>=1.0.0"]
build-backend = "poetry.core.masonry.api"<|MERGE_RESOLUTION|>--- conflicted
+++ resolved
@@ -24,11 +24,6 @@
 
 [tool.poetry.dev-dependencies]
 aresponses = "^3.0.0"
-<<<<<<< HEAD
-=======
-black = "^24.4"
-blacken-docs = "^1.19.1"
->>>>>>> 4c7003c7
 flake8 = "^4.0.1"
 flake8-docstrings = "^1.7.0"
 isort = "^5.13.2"
